--- conflicted
+++ resolved
@@ -1131,11 +1131,7 @@
   {"convertMemToSymVar",        Triton_convertMemToSymVar,        METH_VARARGS, Triton_convertMemToSymVar_doc},
   {"convertRegToSymVar",        Triton_convertRegToSymVar,        METH_VARARGS, Triton_convertRegToSymVar_doc},
   {"disableSnapshot",           Triton_disableSnapshot,           METH_NOARGS,  Triton_disableSnapshot_doc},
-<<<<<<< HEAD
   {"evaluateAST",               Triton_evaluateAST,               METH_O,       Triton_evaluateAST_doc},
-  {"getFullExpression",         Triton_getFullExpression,         METH_O,       Triton_getFullExpression_doc},
-=======
->>>>>>> 348444c4
   {"getFlagValue",              Triton_getFlagValue,              METH_O,       Triton_getFlagValue_doc},
   {"getFullExpression",         Triton_getFullExpression,         METH_O,       Triton_getFullExpression_doc},
   {"getMemSymbolicID",          Triton_getMemSymbolicID,          METH_O,       Triton_getMemSymbolicID_doc},
